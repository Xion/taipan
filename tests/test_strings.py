--- conflicted
+++ resolved
@@ -157,16 +157,14 @@
             __unit__.split(self.STRING, by=())
         self.assertIn("empty", str(r.exception))
 
-<<<<<<< HEAD
     def test_by__empty_generator(self):
         with self.assertRaises(ValueError) as r:
             __unit__.split(self.STRING, by =(x for x in ()))
         self.assertIn("empty", str(r.exception))
-=======
+
     def test_by__invalid_tuple(self):
         with self.assertRaises(TypeError):
             __unit__.split(self.STRING, by=(42, 'a', 'X'))
->>>>>>> 44ce9b10
 
     def test_by__multiple_strings(self):
         self.assertEquals(
@@ -285,16 +283,12 @@
         joined = __unit__.join(self.DELIMITER, ())
         self.assertEquals(expected, joined)
 
-<<<<<<< HEAD
     def test_iterable__empty__generator(self):
         expected = ""
         joined = __unit__.join(self.DELIMITER, (x for x in ()))
         self.assertEquals(expected, joined)
 
-    def test_normal(self):
-=======
     def test_default(self):
->>>>>>> 44ce9b10
         joined = __unit__.join(self.DELIMITER, self.ITERABLE)
         self.assertEquals(self.JOINED, joined)
 
